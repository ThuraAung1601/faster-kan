--- conflicted
+++ resolved
@@ -30,17 +30,11 @@
     $$b_i(u) = 1 - \left(\tanh\left(\frac{u - u_i}{h}\right)\right)^2$$
 
 
-<<<<<<< HEAD
-The rationale of doing so is that these RSWAF functions can approximate the B-spline basis (up to a linear transformation), they are easy to calculate while having uniform grids.
-
-In the latest edition user can choose if the inverse of the denominator (1/h) is a learnable parameter. (Still experimental functionality as of 5/17/2024)
-
-Results of approximation of a 3-rd order spline for a [28*28,256,10] efficient-KAN are shown in the figure below (code in [notebook](draw_spline_basis.ipynb)). 
-=======
     The rationale of doing so is that these RSWAF functions can approximate the B-spline basis (up to a linear transformation), they are easy to calculate while having uniform grids.
+	
+    In the latest edition user can choose if the inverse of the denominator (1/h) is a learnable parameter. (Still experimental functionality as of 5/17/2024)
   
     Results of approximation of a 3-rd order spline for a [28*28,256,10] efficient-KAN are shown in the figure below (code in [notebook](draw_spline_basis.ipynb)). 
->>>>>>> 8a89158d
 
     [RSWAF well approximates 3-order B-spline basis.](img/compare_basis.png)
 
